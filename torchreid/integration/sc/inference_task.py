# Copyright (C) 2021 Intel Corporation
#
# Licensed under the Apache License, Version 2.0 (the "License");
# you may not use this file except in compliance with the License.
# You may obtain a copy of the License at
#
# http://www.apache.org/licenses/LICENSE-2.0
#
# Unless required by applicable law or agreed to in writing,
# software distributed under the License is distributed on an "AS IS" BASIS,
# WITHOUT WARRANTIES OR CONDITIONS OF ANY KIND, either express or implied.
# See the License for the specific language governing permissions
# and limitations under the License.

import io
import logging
import math
import os
import shutil
import tempfile
from typing import Dict, Optional

import torch

import torchreid
from ote_sdk.configuration import cfg_helper
from ote_sdk.configuration.helper.utils import ids_to_strings
from ote_sdk.entities.datasets import DatasetEntity
from ote_sdk.entities.inference_parameters import InferenceParameters
from ote_sdk.entities.metadata import FloatMetadata, FloatType
from ote_sdk.entities.model import (ModelEntity, ModelFormat, ModelOptimizationType,
                                    ModelPrecision)
from ote_sdk.entities.result_media import ResultMediaEntity
from ote_sdk.entities.resultset import ResultSetEntity
from ote_sdk.entities.scored_label import ScoredLabel
from ote_sdk.entities.task_environment import TaskEnvironment
from ote_sdk.entities.tensor import TensorEntity
from ote_sdk.entities.train_parameters import default_progress_callback
from ote_sdk.serialization.label_mapper import label_schema_to_bytes
from ote_sdk.usecases.evaluation.metrics_helper import MetricsHelper
from ote_sdk.usecases.tasks.interfaces.evaluate_interface import IEvaluationTask
from ote_sdk.usecases.tasks.interfaces.export_interface import ExportType, IExportTask
from ote_sdk.usecases.tasks.interfaces.inference_interface import IInferenceTask
from ote_sdk.usecases.tasks.interfaces.unload_interface import IUnload
from ote_sdk.utils.argument_checks import (
    DatasetParamTypeCheck,
    OptionalParamTypeCheck,
    RequiredParamTypeCheck,
    check_input_param_type,
)
from ote_sdk.utils.labels_utils import get_empty_label
from scripts.default_config import (get_default_config, imagedata_kwargs,
                                    merge_from_files_with_base, model_kwargs)
from torchreid.apis.export import export_ir, export_onnx
from torchreid.integration.sc.monitors import DefaultMetricsMonitor, StopCallback
from torchreid.integration.sc.parameters import OTEClassificationParameters
from torchreid.integration.sc.utils import (active_score_from_probs, force_fp32, get_actmap, get_multiclass_predictions,
                                            get_multilabel_predictions, InferenceProgressCallback,
                                            OTEClassificationDataset, preprocess_features_for_actmap,
                                            sigmoid_numpy, softmax_numpy, get_multihead_class_info,
                                            get_hierarchical_predictions)
from torchreid.metrics.classification import score_extraction
from torchreid.utils import load_pretrained_weights

logger = logging.getLogger(__name__)


class OTEClassificationInferenceTask(IInferenceTask, IEvaluationTask, IExportTask, IUnload):

    task_environment: TaskEnvironment

    def __init__(self, task_environment: TaskEnvironment):
        RequiredParamTypeCheck(task_environment, "task_environment", TaskEnvironment).check()
        logger.info("Loading OTEClassificationTask.")
        self._scratch_space = tempfile.mkdtemp(prefix="ote-cls-scratch-")
        logger.info(f"Scratch space created at {self._scratch_space}")

        self._task_environment = task_environment
        if len(task_environment.get_labels(False)) == 1:
            self._labels = task_environment.get_labels(include_empty=True)
        else:
            self._labels = task_environment.get_labels(include_empty=False)
        self._empty_label = get_empty_label(task_environment.label_schema)
        self._multilabel = len(task_environment.label_schema.get_groups(False)) > 1 and \
                len(task_environment.label_schema.get_groups(False)) == \
                len(task_environment.get_labels(include_empty=False))

        self._multihead_class_info = {}
        self._hierarchical = False
        if not self._multilabel and len(task_environment.label_schema.get_groups(False)) > 1:
            self._hierarchical = True
            self._multihead_class_info = get_multihead_class_info(task_environment.label_schema)

        template_file_path = task_environment.model_template.model_template_path

        self._base_dir = os.path.abspath(os.path.dirname(template_file_path))

        self._cfg = get_default_config()
        self._patch_config(self._base_dir)

        if self._multilabel:
            assert self._cfg.model.type == 'multilabel', task_environment.model_template.model_template_path + \
                ' model template does not support multilabel classification'
        elif self._hierarchical:
            assert self._cfg.model.type == 'multihead', task_environment.model_template.model_template_path + \
                ' model template does not support hierarchical classification'
        else:
            assert self._cfg.model.type == 'classification', task_environment.model_template.model_template_path + \
                ' model template does not support multiclass classification'

        self.device = torch.device("cuda:0") if torch.cuda.device_count() else torch.device("cpu")
        self._model = self._load_model(task_environment.model, device=self.device)

        self.stop_callback = StopCallback()
        self.metrics_monitor = DefaultMetricsMonitor()

        # Set default model attributes.
        self._optimization_methods = []
        self._precision = [ModelPrecision.FP32]
        self._optimization_type = ModelOptimizationType.MO

    @property
    def _hyperparams(self):
        return self._task_environment.get_hyper_parameters(OTEClassificationParameters)

    def _load_model(self, model: ModelEntity, device: torch.device, pretrained_dict: Optional[Dict] = None):
        if model is not None:
            # If a model has been trained and saved for the task already, create empty model and load weights here
            if pretrained_dict is None:
                buffer = io.BytesIO(model.get_data("weights.pth"))
                model_data = torch.load(buffer, map_location=torch.device('cpu'))
            else:
                model_data = pretrained_dict

            model = self._create_model(self._cfg, from_scratch=True)

            try:
                load_pretrained_weights(model, pretrained_dict=model_data)
                logger.info("Loaded model weights from Task Environment")
            except BaseException as ex:
                raise ValueError("Could not load the saved model. The model file structure is invalid.") \
                    from ex
        else:
            # If there is no trained model yet, create model with pretrained weights as defined in the model config
            # file.
            model = self._create_model(self._cfg, from_scratch=False)
            logger.info("No trained model in project yet. Created new model with general-purpose pretrained weights.")
        return model.to(device)

    def _create_model(self, config, from_scratch: bool = False):
        """
        Creates a model, based on the configuration in config
        :param config: deep-object-reid configuration from which the model has to be built
        :param from_scratch: bool, if True does not load any weights
        :return model: Model in training mode
        """
        num_train_classes = len(self._labels)
        model = torchreid.models.build_model(**model_kwargs(config, num_train_classes))
        if self._cfg.model.load_weights and not from_scratch:
            load_pretrained_weights(model, self._cfg.model.load_weights)
        return model

    def _patch_config(self, base_dir: str):
        self._cfg = get_default_config()
        if self._multilabel:
            config_file_path = os.path.join(base_dir, 'main_model_multilabel.yaml')
        elif self._hierarchical:
            config_file_path = os.path.join(base_dir, 'main_model_multihead.yaml')
        else:
            config_file_path = os.path.join(base_dir, 'main_model.yaml')
        merge_from_files_with_base(self._cfg, config_file_path)
        self._cfg.use_gpu = torch.cuda.device_count() > 0
        self.num_devices = 1 if self._cfg.use_gpu else 0

        self._cfg.custom_datasets.types = ['external_classification_wrapper', 'external_classification_wrapper']
        self._cfg.custom_datasets.roots = ['']*2
        self._cfg.data.save_dir = self._scratch_space

        self._cfg.test.test_before_train = False
        self.num_classes = len(self._labels)

        for i, conf in enumerate(self._cfg.mutual_learning.aux_configs):
            if str(base_dir) not in conf:
                self._cfg.mutual_learning.aux_configs[i] = os.path.join(base_dir, conf)

        self._cfg.train.lr = self._hyperparams.learning_parameters.learning_rate
        self._cfg.train.batch_size = self._hyperparams.learning_parameters.batch_size
        self._cfg.test.batch_size = max(1, self._hyperparams.learning_parameters.batch_size // 2)
        self._cfg.train.max_epoch = self._hyperparams.learning_parameters.max_num_epochs
        self._cfg.lr_finder.enable = self._hyperparams.learning_parameters.enable_lr_finder
        self._cfg.train.early_stopping = self._hyperparams.learning_parameters.enable_early_stopping

    def infer(self, dataset: DatasetEntity,
              inference_parameters: Optional[InferenceParameters] = None) -> DatasetEntity:
        """
        Perform inference on the given dataset.

        :param dataset: Dataset entity to analyse
        :param inference_parameters: Additional parameters for inference.
            For example, when results are generated for evaluation purposes, Saliency maps can be turned off.
        :return: Dataset that also includes the classification results
        """
        check_input_param_type(
            DatasetParamTypeCheck(dataset, "dataset"),
            OptionalParamTypeCheck(inference_parameters, "inference_parameters", InferenceParameters))

        if len(dataset) == 0:
            logger.warning("Empty dataset has been passed for the inference.")
            return dataset

        if inference_parameters is not None:
            update_progress_callback = inference_parameters.update_progress
        else:
            update_progress_callback = default_progress_callback

        self._cfg.test.batch_size = max(1, self._hyperparams.learning_parameters.batch_size // 2)
        self._cfg.data.workers = max(min(self._cfg.data.workers, len(dataset) - 1), 0)

        time_monitor = InferenceProgressCallback(math.ceil(len(dataset) / self._cfg.test.batch_size),
                                                 update_progress_callback)

<<<<<<< HEAD
        self._cfg.custom_datasets.roots = [OTEClassificationDataset(dataset, self._labels, self._multilabel,
                                                                    self._hierarchical, self._multihead_class_info,
                                                                    keep_empty_label=self._empty_label in self._labels),
                                           OTEClassificationDataset(dataset, self._labels, self._multilabel,
                                                                    mixed_cls_heads_info=self._multihead_class_info,
                                                                    keep_empty_label=self._empty_label in self._labels)]
=======
        data = OTEClassificationDataset(dataset, self._labels, self._multilabel,
                                        self._hierarchical, self._multihead_class_info,
                                        keep_empty_label=self._empty_label in self._labels)
        self._cfg.custom_datasets.roots = [data, data]
>>>>>>> c92dd2df
        datamanager = torchreid.data.ImageDataManager(**imagedata_kwargs(self._cfg))
        with force_fp32(self._model):
            self._model.eval()
            self._model.to(self.device)
            dump_features = not inference_parameters.is_evaluation
            inference_results, _ = score_extraction(datamanager.test_loader,
                                                    self._model, self._cfg.use_gpu,
                                                    perf_monitor=time_monitor,
                                                    feature_dump_mode='all' if dump_features else 'vecs')
        if dump_features:
            scores, features, feature_vecs = inference_results
            features = preprocess_features_for_actmap(features)
        else:
            scores, feature_vecs = inference_results

        if self._multilabel:
            scores = sigmoid_numpy(scores)

        for i in range(scores.shape[0]):
            dataset_item = dataset[i]

            if self._multilabel:
                item_labels = get_multilabel_predictions(scores[i], self._labels, activate=False)
            elif self._hierarchical:
                item_labels = get_hierarchical_predictions(scores[i], self._labels, self._task_environment.label_schema,
                                                           self._multihead_class_info, activate=True)
            else:
                scores[i] = softmax_numpy(scores[i])
                item_labels = get_multiclass_predictions(scores[i], self._labels, activate=False)

            if (self._multilabel or self._hierarchical) and not item_labels:
                item_labels = [ScoredLabel(self._empty_label, probability=1.)]

            dataset_item.append_labels(item_labels)
            active_score = active_score_from_probs(scores[i])
            active_score_media = FloatMetadata(name="active_score", value=active_score,
                                               float_type=FloatType.ACTIVE_SCORE)
            dataset_item.append_metadata_item(active_score_media, model=self._task_environment.model)
            feature_vec_media = TensorEntity(name="representation_vector", numpy=feature_vecs[i])
            dataset_item.append_metadata_item(feature_vec_media, model=self._task_environment.model)

            if dump_features:
                actmap = get_actmap(features[i], (dataset_item.width, dataset_item.height))
                saliency_media = ResultMediaEntity(name="saliency_map", type="Saliency map",
                                                   annotation_scene=dataset_item.annotation_scene,
                                                   numpy=actmap, roi=dataset_item.roi, label = item_labels[0].label)
                dataset_item.append_metadata_item(saliency_media, model=self._task_environment.model)

        return dataset

    def evaluate(
        self, output_resultset: ResultSetEntity, evaluation_metric: Optional[str] = None
    ):
        check_input_param_type(
            RequiredParamTypeCheck(
                output_resultset, "output_result_set", ResultSetEntity
            ),
            OptionalParamTypeCheck(evaluation_metric, "evaluation_metric", str),
        )
        performance = MetricsHelper.compute_accuracy(output_resultset).get_performance()
        logger.info(f"Computes performance of {performance}")
        output_resultset.performance = performance

    def export(self, export_type: ExportType, output_model: ModelEntity):
        check_input_param_type(
            RequiredParamTypeCheck(export_type, "export_type", ExportType),
            RequiredParamTypeCheck(output_model, "output_model", ModelEntity),
        )
        assert export_type == ExportType.OPENVINO
        output_model.model_format = ModelFormat.OPENVINO
        output_model.optimization_type = self._optimization_type

        with tempfile.TemporaryDirectory() as tempdir:
            optimized_model_dir = os.path.join(tempdir, "dor")
            logger.info(f'Optimized model will be temporarily saved to "{optimized_model_dir}"')
            os.makedirs(optimized_model_dir, exist_ok=True)
            try:
                onnx_model_path = os.path.join(optimized_model_dir, 'model.onnx')
                with force_fp32(self._model):
                    export_onnx(self._model.eval(), self._cfg, onnx_model_path,
                                opset=self._cfg.model.export_onnx_opset)
                export_ir(onnx_model_path, self._cfg.data.norm_mean, self._cfg.data.norm_std,
                          optimized_model_dir=optimized_model_dir)

                bin_file = [f for f in os.listdir(optimized_model_dir) if f.endswith('.bin')][0]
                xml_file = [f for f in os.listdir(optimized_model_dir) if f.endswith('.xml')][0]
                with open(os.path.join(optimized_model_dir, bin_file), "rb") as f:
                    output_model.set_data("openvino.bin", f.read())
                with open(os.path.join(optimized_model_dir, xml_file), "rb") as f:
                    output_model.set_data("openvino.xml", f.read())
                output_model.precision = self._precision
                output_model.optimization_methods = self._optimization_methods
            except Exception as ex:
                raise RuntimeError('Optimization was unsuccessful.') from ex

        output_model.set_data("label_schema.json", label_schema_to_bytes(self._task_environment.label_schema))
        logger.info('Exporting completed.')

    @staticmethod
    def _is_docker():
        """
        Checks whether the task runs in docker container
        :return bool: True if task runs in docker
        """
        path = '/proc/self/cgroup'
        is_in_docker = False
        if os.path.isfile(path):
            with open(path) as f:
                is_in_docker = is_in_docker or any('docker' in line for line in f)
        is_in_docker = is_in_docker or os.path.exists('/.dockerenv')
        return is_in_docker

    def _delete_scratch_space(self):
        """
        Remove model checkpoints and logs
        """
        if os.path.exists(self._scratch_space):
            shutil.rmtree(self._scratch_space, ignore_errors=False)

    def unload(self):
        """
        Unload the task
        """
        self._delete_scratch_space()
        if self._is_docker():
            logger.warning(
                "Got unload request. Unloading models. Throwing Segmentation Fault on purpose")
            import ctypes
            ctypes.string_at(0)
        else:
            logger.warning("Got unload request, but not on Docker. Only clearing CUDA cache")
            torch.cuda.empty_cache()
            logger.warning(f"Done unloading. "
                           f"Torch is still occupying {torch.cuda.memory_allocated()} bytes of GPU memory")

    def _save_model(self, output_model: ModelEntity, state_dict: Optional[Dict] = None):
        """
        Save model
        """
        buffer = io.BytesIO()
        hyperparams = self._task_environment.get_hyper_parameters(OTEClassificationParameters)
        hyperparams_str = ids_to_strings(cfg_helper.convert(hyperparams, dict, enum_to_str=True))
        modelinfo = {
            'model': self._model.state_dict(),
            'config': hyperparams_str,
            'VERSION': 1
        }

        if state_dict is not None:
            modelinfo.update(state_dict)

        torch.save(modelinfo, buffer)
        output_model.set_data('weights.pth', buffer.getvalue())
        output_model.set_data('label_schema.json', label_schema_to_bytes(self._task_environment.label_schema))<|MERGE_RESOLUTION|>--- conflicted
+++ resolved
@@ -219,19 +219,10 @@
         time_monitor = InferenceProgressCallback(math.ceil(len(dataset) / self._cfg.test.batch_size),
                                                  update_progress_callback)
 
-<<<<<<< HEAD
-        self._cfg.custom_datasets.roots = [OTEClassificationDataset(dataset, self._labels, self._multilabel,
-                                                                    self._hierarchical, self._multihead_class_info,
-                                                                    keep_empty_label=self._empty_label in self._labels),
-                                           OTEClassificationDataset(dataset, self._labels, self._multilabel,
-                                                                    mixed_cls_heads_info=self._multihead_class_info,
-                                                                    keep_empty_label=self._empty_label in self._labels)]
-=======
         data = OTEClassificationDataset(dataset, self._labels, self._multilabel,
                                         self._hierarchical, self._multihead_class_info,
                                         keep_empty_label=self._empty_label in self._labels)
         self._cfg.custom_datasets.roots = [data, data]
->>>>>>> c92dd2df
         datamanager = torchreid.data.ImageDataManager(**imagedata_kwargs(self._cfg))
         with force_fp32(self._model):
             self._model.eval()
