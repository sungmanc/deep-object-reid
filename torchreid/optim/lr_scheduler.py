# Copyright (c) 2018-2021 Kaiyang Zhou
# SPDX-License-Identifier: MIT
#
# Copyright (C) 2020-2021 Intel Corporation
# SPDX-License-Identifier: Apache-2.0
#

from __future__ import absolute_import, print_function
import math

from torch import optim
from torch.optim.lr_scheduler import _LRScheduler

AVAI_SCH = {'single_step', 'multi_step', 'cosine', 'warmup', 'cosine_cycle', 'reduce_on_plateau', 'onecycle'}

def build_lr_scheduler(optimizer, lr_scheduler, base_scheduler, **kwargs):
    if lr_scheduler == 'warmup':
        base_scheduler = _build_scheduler(optimizer=optimizer, lr_scheduler=base_scheduler, base_scheduler=None, **kwargs)
        scheduler = _build_scheduler(optimizer=optimizer, lr_scheduler=lr_scheduler, base_scheduler=base_scheduler, **kwargs)
    else:
        scheduler = _build_scheduler(optimizer=optimizer, lr_scheduler=lr_scheduler, base_scheduler=None, **kwargs)

    return scheduler

def _build_scheduler(optimizer,
                     num_iter,
                     lr_scheduler='single_step',
                     base_scheduler=None,
                     stepsize=1,
                     gamma=0.1,
                     max_epoch=1,
                     warmup=10,
                     multiplier=10,
                     first_cycle_steps=10,
                     cycle_mult=1.,
                     min_lr=1e-4,
                     max_lr=0.1,
                     patience=5,
                     lr_decay_factor=100,
                     pct_start=0.3):

    init_learning_rate = [param_group['lr'] for param_group in optimizer.param_groups]
    if lr_scheduler not in AVAI_SCH:
        raise ValueError('Unsupported scheduler: {}. Must be one of {}'.format(lr_scheduler, AVAI_SCH))

    if isinstance(base_scheduler, WarmupScheduler):
        raise ValueError(
            'Invalid base scheduler. WarmupScheduler cannot be the base one'
        )

    if lr_scheduler == 'single_step':
        if isinstance(stepsize, list):
            stepsize = stepsize[-1]

        if not isinstance(stepsize, int):
            raise TypeError(
                'For single_step lr_scheduler, stepsize must '
                'be an integer, but got {}'.format(type(stepsize))
            )

        scheduler = optim.lr_scheduler.StepLR(
            optimizer, step_size=stepsize, gamma=gamma
        )

    elif lr_scheduler == 'multi_step':
        if not isinstance(stepsize, list):
            raise TypeError(
                'For multi_step lr_scheduler, stepsize must '
                'be a list, but got {}'.format(type(stepsize))
            )

        scheduler = optim.lr_scheduler.MultiStepLR(
            optimizer, milestones=stepsize, gamma=gamma
        )

    elif lr_scheduler == 'cosine':
        scheduler = optim.lr_scheduler.CosineAnnealingLR(
            optimizer, float(max_epoch)
        )

    elif lr_scheduler == 'warmup':
        if base_scheduler is None:
            raise ValueError("Base scheduler is not defined. Please, add it to the configuration file.")
        scheduler = WarmupScheduler(optimizer, multiplier=multiplier, total_epoch=warmup, after_scheduler=base_scheduler)

    elif lr_scheduler == 'cosine_cycle':
        scheduler = CosineAnnealingCycleRestart(optimizer, first_cycle_steps=first_cycle_steps, cycle_mult=cycle_mult,
        max_lr=max_lr, min_lr=min_lr, warmup_steps=warmup, gamma=gamma)

    elif lr_scheduler == 'onecycle':
        scheduler = OneCycleLR(optimizer, max_lr=init_learning_rate, steps_per_epoch=num_iter,
                               epochs=int(max_epoch), pct_start=pct_start, final_div_factor=lr_decay_factor,
                               div_factor=100)

    elif lr_scheduler == 'reduce_on_plateau':
        lb_lr = [lr / lr_decay_factor for lr in init_learning_rate]
        epoch_treshold = max(int(max_epoch * 0.75) - warmup, 1) # 75% of the training - warmup epochs
        scheduler = ReduceLROnPlateauV2(optimizer, epoch_treshold, factor=gamma, patience=patience,
                                        threshold=2e-4, verbose=True, min_lr=lb_lr )
    else:
        raise ValueError('Unknown scheduler: {}'.format(lr_scheduler))

    return scheduler


class CosineAnnealingCycleRestart(_LRScheduler):
    """
        optimizer (Optimizer): Wrapped optimizer.
        first_cycle_steps (int): First cycle step size.
        cycle_mult(float): Cycle steps magnification. Default: -1.
        max_lr(float): First cycle's max learning rate. Default: 0.1.
        min_lr(float): Min learning rate. Default: 0.001.
        warmup_steps(int): Linear warmup step size. Default: 0.
        gamma(float): Decrease rate of max learning rate by cycle. Default: 1.
        last_epoch (int): The index of last epoch. Default: -1.
    """

    def __init__(self,
                 optimizer : optim.Optimizer,
                 first_cycle_steps : int,
                 cycle_mult : float = 1.,
                 max_lr : float = 0.1,
                 min_lr : list = 0.001,
                 warmup_steps : int = 0,
                 gamma : float = 1.,
                 last_epoch : int = -1
        ):
        assert warmup_steps < first_cycle_steps

        self.first_cycle_steps = first_cycle_steps # first cycle step size
        self.cycle_mult = cycle_mult # cycle steps magnification
        self.base_max_lr = max_lr # first max learning rate
        self.max_lr = max_lr # max learning rate in the current cycle
        self.min_lr = min_lr # min learning rate
        self.warmup_steps = warmup_steps # warmup step size
        self.gamma = gamma # decrease rate of max learning rate by cycle

        self.cur_cycle_steps = first_cycle_steps # first cycle step size
        self.cycle = 0 # cycle count
        self.step_in_cycle = last_epoch # step size of the current cycle

        super().__init__(optimizer, last_epoch)

        # set learning rate min_lr
        self.init_lr()

    def init_lr(self):
        self.base_lrs = []
        for lr, param_group in zip(self.min_lr, self.optimizer.param_groups):
            param_group['lr'] = lr
            self.base_lrs.append(lr)

    def get_lr(self):
        if self.step_in_cycle == -1:
            return self.base_lrs
        elif self.step_in_cycle < self.warmup_steps:
            return [(self.max_lr - base_lr)*self.step_in_cycle / self.warmup_steps + base_lr for base_lr in self.base_lrs]
        else:
            return [base_lr + (self.max_lr - base_lr) \
                    * (1 + math.cos(math.pi * (self.step_in_cycle-self.warmup_steps) \
                                    / (self.cur_cycle_steps - self.warmup_steps))) / 2
                    for base_lr in self.base_lrs]

    def step(self, epoch=None):
        if epoch is None:
            epoch = self.last_epoch + 1
            self.step_in_cycle = self.step_in_cycle + 1
            if self.step_in_cycle >= self.cur_cycle_steps:
                self.cycle += 1
                self.step_in_cycle = self.step_in_cycle - self.cur_cycle_steps
                self.cur_cycle_steps = int((self.cur_cycle_steps - self.warmup_steps) * self.cycle_mult) + self.warmup_steps
        else:
            if epoch >= self.first_cycle_steps:
                if self.cycle_mult == 1.:
                    self.step_in_cycle = epoch % self.first_cycle_steps
                    self.cycle = epoch // self.first_cycle_steps
                else:
                    n = int(math.log((epoch / self.first_cycle_steps * (self.cycle_mult - 1) + 1), self.cycle_mult))
                    self.cycle = n
                    self.step_in_cycle = epoch - int(self.first_cycle_steps * (self.cycle_mult ** n - 1) / (self.cycle_mult - 1))
                    self.cur_cycle_steps = self.first_cycle_steps * self.cycle_mult ** (n)
            else:
                self.cur_cycle_steps = self.first_cycle_steps
                self.step_in_cycle = epoch

        self.max_lr = self.base_max_lr * (self.gamma**self.cycle)
        self.last_epoch = math.floor(epoch)
        for param_group, lr in zip(self.optimizer.param_groups, self.get_lr()):
            param_group['lr'] = lr

class WarmupScheduler(_LRScheduler):
    def __init__(self, optimizer, multiplier, total_epoch, after_scheduler=None):
        self.multiplier = multiplier
        self.total_epoch = total_epoch
        self.after_scheduler = after_scheduler
        self.num_bad_epochs = 0
        self.warmup_finished = False
        super().__init__(optimizer)
        # scale down initial learning rate
        self.init_lr()

    def get_lr(self):
        if self.last_epoch > self.total_epoch:
            if self.after_scheduler:
                if not self.warmup_finished:
                    self.after_scheduler.base_lrs = [base_lr * self.multiplier for base_lr in self.base_lrs]
                    self.warmup_finished = True
            return [base_lr * self.multiplier for base_lr in self.base_lrs]

        res = [base_lr * ((self.multiplier - 1.) * self.last_epoch / self.total_epoch + 1.) for base_lr in self.base_lrs]
        return res

    def init_lr(self):
        self.base_lrs = []
        for param_group in self.optimizer.param_groups:
            param_group['lr'] /= self.multiplier
            self.base_lrs.append(param_group['lr'])

    def step(self, epoch=None, metrics=None):
        if self.warmup_finished and self.after_scheduler:
            if isinstance(self.after_scheduler, ReduceLROnPlateauV2):
                if epoch is None:
                    self.after_scheduler.step(metrics=metrics, epoch=None)
                else:
                    self.after_scheduler.step(metrics=metrics, epoch=epoch - self.total_epoch)
                self.num_bad_epochs = self.after_scheduler.num_bad_epochs
            else:
                if epoch is None:
                    self.after_scheduler.step(None)
                else:
                    self.after_scheduler.step(epoch - self.total_epoch)
        else:
            return super().step(epoch)

    def load_state_dict(self, state_dict):
        """Loads the schedulers state.
        """
        self.warmup_finished = state_dict['warmup_finished']
        self.total_epoch = state_dict['total_epoch']
        self.last_epoch = state_dict['last_epoch']
        self.multiplier = state_dict['multiplier']

        self.after_scheduler.load_state_dict(state_dict)

class ReduceLROnPlateauV2(optim.lr_scheduler.ReduceLROnPlateau):
    def __init__(self,
                 optimizer: optim.Optimizer,
                 epoch_treshold: int,
                 **kwargs) -> None:

        super().__init__(optimizer, **kwargs)
        self.epoch_treshold = epoch_treshold
        self.init_lr = [group['lr'] for group in self.optimizer.param_groups]

    def step(self, metrics, epoch=None):
        super().step(metrics, epoch=epoch)

        lr_reduced_flag = self.is_reduced()
        # if there is no learning rate decay for more than {self.epoch_treshold} epochs
        # we force to do that
        if self.last_epoch >= self.epoch_treshold and not lr_reduced_flag:
            print("Force learning rate decaying...")
            self._reduce_lr(self.last_epoch)
            self.cooldown_counter = self.cooldown
            self.num_bad_epochs = 0
            self._last_lr = [group['lr'] for group in self.optimizer.param_groups]

    def is_reduced(self):
        if any([current_lr < init_lr for  init_lr, current_lr in zip(self.init_lr, self._last_lr)]):
            return True
        return False

<<<<<<< HEAD
=======

>>>>>>> 040fdce7
class OneCycleLR(optim.lr_scheduler.OneCycleLR):
    @property
    def warmup_finished(self):
        return self.last_epoch >= self._schedule_phases[0]['end_step']<|MERGE_RESOLUTION|>--- conflicted
+++ resolved
@@ -270,10 +270,7 @@
             return True
         return False
 
-<<<<<<< HEAD
-=======
-
->>>>>>> 040fdce7
+
 class OneCycleLR(optim.lr_scheduler.OneCycleLR):
     @property
     def warmup_finished(self):
