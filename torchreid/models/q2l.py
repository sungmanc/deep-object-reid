import torch
import torch.nn as nn
import math

from .transformer import build_position_encoding
from .common import ModelInterface
from torch.cuda.amp import autocast

__all__ = ['build_q2l']

class GroupWiseLinear(nn.Module):
    def __init__(self, num_class, hidden_dim, use_bias=True):
        super().__init__()
        self.num_class = num_class
        self.hidden_dim = hidden_dim
        self.use_bias = use_bias

        self.weight = nn.Parameter(torch.Tensor(1, num_class, hidden_dim))
        if use_bias:
            self.bias = nn.Parameter(torch.Tensor(1, num_class))
        self.reset_parameters()

    def reset_parameters(self):
        stdv = 1. / math.sqrt(self.weight.size(2))
        for i in range(self.num_class):
            self.weight[0][i].data.uniform_(-stdv, stdv)
        if self.use_bias:
            for i in range(self.num_class):
                self.bias[0][i].data.uniform_(-stdv, stdv)

    def forward(self, x):
        # x: B,K,d
        x = (self.weight * x).sum(-1)
        if self.use_bias:
            x = x + self.bias
        return x


class BackboneWrapper(nn.Module):
    def __init__(self, backbone, position_embedding):
        super().__init__()
        self.backbone = backbone
        self.position_embedding = position_embedding
        self.num_channels = backbone.get_num_features()

    def forward(self, input):
        out = self.backbone(input, return_featuremaps=True)
        pos = self.position_embedding(out).to(out.dtype)
        return [out], [pos]


class Query2Label(ModelInterface):
    def __init__(self,
                backbone,
                transfomer,
                num_classes=80,
                pretrain=False,
                **kwargs):
        """[summary]

        Args:
            backbone ([type]): backbone model.
            transfomer ([type]): transformer model.
            num_classes ([type]): number of classes. (80 for MSCOCO).
        """
        super().__init__(**kwargs)
        self.backbone = backbone
        self.transformer = transfomer
        self.num_class = num_classes
        assert self.loss in ['asl', 'bce', 'am_binary'], "Q2L supports only ASL, BCE pr AM Binary losses"

        hidden_dim = transfomer.get_hidden_dim()
        backbone_features = backbone.num_channels
        self.input_proj = nn.Conv2d(backbone_features, hidden_dim, kernel_size=1)
        self.query_embed = nn.Embedding(num_classes, hidden_dim)
        self.fc = GroupWiseLinear(num_classes, hidden_dim, use_bias=True)

    def forward(self, input):
        with autocast(enabled=self.mix_precision):
            src, pos = self.backbone(input)
            src, pos = src[-1], pos[-1]

            query_input = self.query_embed.weight
            hs = self.transformer(self.input_proj(src), query_input, pos)[0] # B,K,d
            logits = self.fc(hs[-1])
            if self.similarity_adjustment:
                logits = self.sym_adjust(logits, self.amb_t)

            if not self.training:
                return [logits]

<<<<<<< HEAD
        elif self.loss in ['asl', 'bce', 'am_binary']:
                out_data = [logits]
        else:
            raise KeyError("Unsupported loss: {}".format(self.loss))

        return tuple(out_data)
    
    def get_config_optim(self, lrs):
        parameters = [
            {'params': self.backbone.parameters()},
            {'params': self.fc.named_parameters()},
            {'params': self.input_proj.named_parameters(), 'weight_decay': 0.},
            {'params': self.query_embed.named_parameters(), 'weight_decay': 0.}
        ]
        if isinstance(lrs, list):
            assert len(lrs) == len(parameters)
            for lr, param_dict in zip(lrs, parameters):
                param_dict['lr'] = lr
        else:
            assert isinstance(lrs, float)
            for param_dict in parameters:
                param_dict['lr'] = lrs

        return parameters
=======
            elif self.loss in ['asl', 'bce', 'am_binary']:
                    out_data = [logits]
            else:
                raise KeyError("Unsupported loss: {}".format(self.loss))

            return tuple(out_data)
>>>>>>> 9a45d51e

    def get_config_optim(self, lrs):
        parameters = [
            {'params': self.backbone.named_parameters()},
            {'params': self.fc.named_parameters()},
            {'params': self.input_proj.parameters(), 'weight_decay': 0.},
            {'params': self.query_embed.parameters(), 'weight_decay': 0.}
        ]
        if isinstance(lrs, list):
            assert len(lrs) == len(parameters)
            for lr, param_dict in zip(lrs, parameters):
                param_dict['lr'] = lr
        else:
            assert isinstance(lrs, float)
            for param_dict in parameters:
                param_dict['lr'] = lrs

        return parameters


def build_q2l(backbone, transformer, hidden_dim=2048, pretrain=False, input_size=448, **kwargs):
    position_emb = build_position_encoding(hidden_dim=hidden_dim, img_size=input_size)
    wrapped_model = BackboneWrapper(backbone, position_emb)
    model = Query2Label(
        backbone=wrapped_model,
        transfomer=transformer,
        pretrain=pretrain,
        **kwargs
    )

    return model<|MERGE_RESOLUTION|>--- conflicted
+++ resolved
@@ -89,14 +89,13 @@
             if not self.training:
                 return [logits]
 
-<<<<<<< HEAD
-        elif self.loss in ['asl', 'bce', 'am_binary']:
-                out_data = [logits]
-        else:
-            raise KeyError("Unsupported loss: {}".format(self.loss))
+            elif self.loss in ['asl', 'bce', 'am_binary']:
+                    out_data = [logits]
+            else:
+                raise KeyError("Unsupported loss: {}".format(self.loss))
 
-        return tuple(out_data)
-    
+            return tuple(out_data)
+
     def get_config_optim(self, lrs):
         parameters = [
             {'params': self.backbone.parameters()},
@@ -114,14 +113,6 @@
                 param_dict['lr'] = lrs
 
         return parameters
-=======
-            elif self.loss in ['asl', 'bce', 'am_binary']:
-                    out_data = [logits]
-            else:
-                raise KeyError("Unsupported loss: {}".format(self.loss))
-
-            return tuple(out_data)
->>>>>>> 9a45d51e
 
     def get_config_optim(self, lrs):
         parameters = [
